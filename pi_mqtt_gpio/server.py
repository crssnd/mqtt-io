--- conflicted
+++ resolved
@@ -45,19 +45,7 @@
 INPUT_TOPIC = "input"
 SENSOR_TOPIC = "sensor"
 
-<<<<<<< HEAD
-# getting flake satisfied
-client = None
-scheduler = None
-topic_prefix = ""
-digital_outputs = {}
-
-_LOG = logging.getLogger(__name__)
-_LOG.addHandler(logging.StreamHandler())
-_LOG.setLevel(logging.DEBUG)
-=======
 _LOG = logging.getLogger("mqtt_gpio")
->>>>>>> 25d29f31
 
 
 class CannotInstallModuleRequirements(Exception):
@@ -692,9 +680,6 @@
         initialise_digital_output(out_conf, GPIO_MODULES[out_conf["module"]])
 
     for sens_conf in sensor_inputs:
-<<<<<<< HEAD
-        print (sens_conf)
-=======
         try:
             SENSOR_INPUT_CONFIGS[sens_conf["name"]] = validate_sensor_input_config(
                 sens_conf
@@ -707,7 +692,6 @@
                 yaml.dump(exc.errors),
             )
             sys.exit(1)
->>>>>>> 25d29f31
         initialise_sensor_input(sens_conf, SENSOR_MODULES[sens_conf["module"]])
 
     try:

--- conflicted
+++ resolved
@@ -166,24 +166,21 @@
             output_config["off_payload"],
         )
         return
-<<<<<<< HEAD
-    set_pin(topic_prefix, output_config, payload == output_config["on_payload"])
-=======
+
     value = payload == output_config["on_payload"]
-    set_pin(output_config, value)
+    set_pin(topic_prefix, output_config, value)
 
     try:
         ms = output_config["timed_set_ms"]
     except KeyError:
         return
-    scheduler.add_task(Task(time() + ms / 1000.0, set_pin, output_config, not value))
+    scheduler.add_task(Task(time() + ms / 1000.0, set_pin, topic_prefix, output_config, not value))
     _LOG.info(
         "Scheduled output %r to change back to %r after %r ms.",
         output_config["name"],
         not value,
         ms,
     )
->>>>>>> cd87cccb
 
 
 def handle_set_ms(topic_prefix, msg, value):
@@ -208,8 +205,8 @@
     if output_config is None:
         return
 
-    set_pin(output_config, value)
-    scheduler.add_task(Task(time() + ms / 1000.0, set_pin, output_config, not value))
+    set_pin(topic_prefix, output_config, value)
+    scheduler.add_task(Task(time() + ms / 1000.0, set_pin, topic_prefix, output_config, not value))
     _LOG.info(
         "Scheduled output %r to change back to %r after %r ms.",
         output_config["name"],
@@ -645,6 +642,7 @@
 def main(args):
     global digital_outputs
     global client
+    global scheduler
     
     _LOG.info("Startup")
 

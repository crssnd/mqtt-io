import yaml

<<<<<<< HEAD
CONFIG_SCHEMA = yaml.load("""
=======
CONFIG_SCHEMA = yaml.safe_load("""
>>>>>>> 25d29f31
mqtt:
  type: dict
  required: yes
  schema:
    host:
      type: string
      empty: no
      required: no
      default: localhost
    port:
      type: integer
      min: 1
      max: 65535
      required: no
      default: 1883
    user:
      type: string
      required: no
      default: ""
    password:
      type: string
      required: no
      default: ""
    client_id:
      type: string
      required: no
      default: ""
    topic_prefix:
      type: string
      required: no
      default: ""
      coerce: rstrip_slash
    protocol:
      type: string
      required: no
      empty: no
      coerce: tostring
      default: "3.1.1"
      allowed:
        - "3.1"
        - "3.1.1"
    status_topic:
      type: string
      required: no
      default: status
    status_payload_running:
      type: string
      required: no
      default: running
    status_payload_stopped:
      type: string
      required: no
      default: stopped
    status_payload_dead:
      type: string
      required: no
      default: dead
    tls:
      type: dict
      required: no
      schema:
        enabled:
          type: boolean
          required: yes
        ca_certs:
          type: string
          required: no
        certfile:
          type: string
          required: no
        keyfile:
          type: string
          required: no
        cert_reqs:
          type: string
          required: no
          allowed:
            - CERT_NONE
            - CERT_OPTIONAL
            - CERT_REQUIRED
          default: CERT_REQUIRED
        tls_version:
          type: string
          required: no
        ciphers:
          type: string
          required: no
        insecure:
          type: boolean
          required: no
          default: false

gpio_modules:
  type: list
  required: no
  default: []
  schema:
    type: dict
    allow_unknown: yes
    schema:
      name:
        type: string
        required: yes
        empty: no
      module:
        type: string
        required: yes
        empty: no
      cleanup:
        type: boolean
        required: no
        default: yes

sensor_modules:
  type: list
  required: no
  default: []
  schema:
    type: dict
    allow_unknown: yes
    schema:
      name:
        type: string
        required: yes
        empty: no
      module:
        type: string
        required: yes
        empty: no
      cleanup:
        type: boolean
        required: no
        default: yes

digital_inputs:
  type: list
  required: no
  default: []
  schema:
    type: dict
    schema:
      name:
        type: string
        required: yes
        empty: no
      module:
        type: string
        required: yes
        empty: no
      pin:
        type:
          - string
          - integer
        required: yes
        empty: no
      on_payload:
        type: string
        required: yes
        empty: no
      off_payload:
        type: string
        required: yes
        empty: no
      pullup:
        type: boolean
        required: no
        default: no
      pulldown:
        type: boolean
        required: no
        default: no
      interrupt:
        type: string
        required: no
        default: none
        allowed:
          - rising
          - falling
          - both
          - none
      bouncetime:
        type: integer
        required: no
        default: 100
        min: 1
      retain:
        type: boolean
        required: no
        default: no

digital_outputs:
  type: list
  required: no
  default: []
  schema:
    type: dict
    schema:
      name:
        type: string
        required: yes
      module:
        type: string
        required: yes
      pin:
        type:
          - string
          - integer
        required: yes
        empty: no
      on_payload:
        type: string
        required: no
        empty: no
      off_payload:
        type: string
        required: no
        empty: no
      inverted:
        type: boolean
        required: no
        default: no
      initial:
        type: string
        required: no
        allowed:
          - high
          - low
      retain:
        type: boolean
        required: no
        default: no

sensor_inputs:
  type: list
  required: no
  default: []
  schema:
    type: dict
    allow_unknown: yes
    schema:
      name:
        type: string
        required: yes
        empty: no
      module:
        type: string
        required: yes
        empty: no
      retain:
        type: boolean
        required: no
        default: no
      interval:
        type: integer
        required: no
        default: 60
        min: 1
      digits:
        type: integer
        required: no
        default: 2
        min: 0

<<<<<<< HEAD
""", Loader=yaml.FullLoader)
=======
logging:
  type: dict
  required: no
  allow_unknown: yes
  default:
    version: 1
    formatters:
      simple:
        format: "%(asctime)s %(name)s (%(levelname)s): %(message)s"
    handlers:
      console:
        class: logging.StreamHandler
        level: DEBUG
        formatter: simple
        stream: ext://sys.stdout
    loggers:
      mqtt_gpio:
        level: INFO
        handlers: [console]
        propagate: yes

""")
>>>>>>> 25d29f31
<|MERGE_RESOLUTION|>--- conflicted
+++ resolved
@@ -1,10 +1,6 @@
 import yaml
 
-<<<<<<< HEAD
-CONFIG_SCHEMA = yaml.load("""
-=======
 CONFIG_SCHEMA = yaml.safe_load("""
->>>>>>> 25d29f31
 mqtt:
   type: dict
   required: yes
@@ -268,9 +264,6 @@
         default: 2
         min: 0
 
-<<<<<<< HEAD
-""", Loader=yaml.FullLoader)
-=======
 logging:
   type: dict
   required: no
@@ -292,5 +285,4 @@
         handlers: [console]
         propagate: yes
 
-""")
->>>>>>> 25d29f31
+""")